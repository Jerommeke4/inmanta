--- conflicted
+++ resolved
@@ -13,18 +13,16 @@
     See the License for the specific language governing permissions and
     limitations under the License.
 
-    Contact: bart@inmanta.com
+    Contact: code@inmanta.com
 """
-from impera import app  # NOQA
+from impera import app
 from impera import parser
 from impera.ast import Namespace
+
+from nose import tools
 from impera.ast.statements import define
 from impera.ast.variables import Reference
-<<<<<<< HEAD
 from impera.parser.plyInmantaParser import parse
-=======
-from nose import tools
->>>>>>> 6bcb653e
 
 
 def parse_code(model_code: str):
@@ -37,8 +35,7 @@
 
 
 def test_define_entity():
-    """
-        Test the definition of entities
+    """ Test the definition of entities
     """
     statements = parse_code("""
 entity Test:
@@ -55,8 +52,7 @@
 
 
 def test_extend_entity():
-    """
-        Test extending entities
+    """ Test extending entities
     """
     statements = parse_code("""
 entity Test extends Foo:
@@ -70,8 +66,7 @@
 
 
 def test_complex_entity():
-    """
-        Test definition of a complex entity
+    """ Test definition of a complex entity
     """
     documentation = "This entity has documentation"
     statements = parse_code("""
@@ -92,15 +87,9 @@
     tools.assert_equals(stmt.comment.strip(), documentation)
     tools.assert_equals(len(stmt.attributes), 3)
 
-<<<<<<< HEAD
     for ad in stmt.attributes:
         tools.assert_is_instance(ad.type, str)
         tools.assert_is_instance(ad.name, str)
-=======
-    for attr_type, name, _default in stmt.attributes:
-        tools.assert_is_instance(attr_type, Reference)
-        tools.assert_is_instance(name, str)
->>>>>>> 6bcb653e
 
     tools.assert_equals(stmt.attributes[0].name, "hello")
     tools.assert_equals(stmt.attributes[1].name, "bar")
@@ -112,8 +101,7 @@
 
 
 def test_relation():
-    """
-        Test definition of relations
+    """ Test definition of relations
     """
     statements = parse_code("""
 Test tests [0:] -- [5:10] Foo bars
@@ -137,8 +125,7 @@
 
 
 def test_directional_relation():
-    """
-        Test definition of relations
+    """ Test definition of relations
     """
     statements = parse_code("""
 Test tests [0:] -> [5:10] Foo bars
@@ -156,8 +143,7 @@
 
 
 def test_implementation():
-    """
-        Test the definition of implementations
+    """ Test the definition of implementations
     """
     statements = parse_code("""
 implementation test for Test:
@@ -181,8 +167,7 @@
 
 
 def test_implementation_with_for():
-    """
-        Test the propagation of type requires when using a for
+    """ Test the propagation of type requires when using a for
     """
     statements = parse_code("""
 implementation test for Test:
